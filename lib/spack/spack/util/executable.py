--- conflicted
+++ resolved
@@ -55,18 +55,7 @@
 
 
     def __call__(self, *args, **kwargs):
-<<<<<<< HEAD
         """Run this executable in a subprocess.
-=======
-        """Run the executable with subprocess.check_output, return output."""
-        # Return oe returns a combined stream, setting both output and error 
-        # without setting return oe returns them concatenated by a double line break
-        return_oe    = kwargs.get("return_oe", False)
-        return_output = True if return_oe else kwargs.get("return_output", False)
-        return_error  = True if return_oe else kwargs.get("return_error", False)
-        fail_on_error = kwargs.get("fail_on_error", True)
-        ignore_errors = kwargs.get("ignore_errors", ())
->>>>>>> 4f9a309d
 
         Arguments
           args
@@ -160,38 +149,20 @@
 
         try:
             proc = subprocess.Popen(
-<<<<<<< HEAD
                 cmd, stdin=istream, stderr=estream, stdout=ostream)
-=======
-                cmd,
-                stdin=input,
-                stdout=subprocess.PIPE if return_output else output,
-                stderr=subprocess.STDOUT if return_oe else (subprocess.PIPE if return_error else error))
->>>>>>> 4f9a309d
             out, err = proc.communicate()
 
             rc = self.returncode = proc.returncode
             if fail_on_error and rc != 0 and (rc not in ignore_errors):
                 raise ProcessError("Command exited with status %d:"
                                    % proc.returncode, cmd_line)
-<<<<<<< HEAD
+
 
             if output is str or error is str:
                 result = ''
                 if output is str: result += out
                 if error is str:  result += err
                 return result
-=======
-            # Return out or error if specified. Return combined stream if requested,
-            # otherwise return them concatenated by double line break if both requested.
-            if return_output or return_error:
-                if return_oe or not return_error:
-                    return out
-                elif return_output:
-                    return out+'\n\n'+err
-                else:
-                    return err
->>>>>>> 4f9a309d
 
         except OSError, e:
             raise ProcessError(
